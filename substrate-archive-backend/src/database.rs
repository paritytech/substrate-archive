// Copyright 2017-2019 Parity Technologies (UK) Ltd.
// This file is part of substrate-archive.

// substrate-archive is free software: you can redistribute it and/or modify
// it under the terms of the GNU General Public License as published by
// the Free Software Foundation, either version 3 of the License, or
// (at your option) any later version.

// substrate-archive is distributed in the hope that it will be useful,
// but WITHOUT ANY WARRANTY; without even the implied warranty of
// MERCHANTABILITY or FITNESS FOR A PARTICULAR PURPOSE.  See the
// GNU General Public License for more details.

// You should have received a copy of the GNU General Public License
// along with substrate-archive.  If not, see <http://www.gnu.org/licenses/>.

//! Custom Read-Only Database Instance using RocksDB Secondary features
//! Will try catching up with primary database on every `get()`

use kvdb::KeyValueDB;
use kvdb_rocksdb::{Database, DatabaseConfig};
use sp_database::{ChangeRef, ColumnId, Database as DatabaseTrait, Transaction};
use std::path::PathBuf;
<<<<<<< HEAD
use substrate_archive_common::{
    database::{KeyValuePair, ReadOnlyDB, NUM_COLUMNS},
    Result,
};
=======
use std::sync::atomic::{AtomicUsize, Ordering};
use substrate_archive_common::{KeyValuePair, ReadOnlyDB, Result, NUM_COLUMNS};
>>>>>>> 39d214f0

pub struct Config {
    pub config: DatabaseConfig,
}

#[derive(parity_util_mem::MallocSizeOf)]
pub struct SecondaryRocksDB {
    inner: Database,
}

impl std::fmt::Debug for SecondaryRocksDB {
    fn fmt(&self, f: &mut std::fmt::Formatter<'_>) -> std::fmt::Result {
        let stats = self.inner.io_stats(kvdb::IoStatsKind::Overall);
        f.write_fmt(format_args!("Read Only Database Stats: {:?}", stats))
    }
}

impl SecondaryRocksDB {
    pub fn open(config: Config, path: &str) -> Result<Self> {
        let inner = Database::open(&config.config, path)?;
        inner.try_catch_up_with_primary()?;
        Ok(Self { inner })
    }

    fn get(&self, col: ColumnId, key: &[u8]) -> Option<Vec<u8>> {
        match self.inner.get(col, key) {
            Ok(v) => v,
            Err(e) => {
                log::debug!(
                    "{}, Catching up with primary and trying again...",
                    e.to_string()
                );
                self.catch_up_with_primary().ok()?;
                match self.inner.get(col, key) {
                    Ok(v) => v,
                    Err(e) => {
                        log::error!("{}", e.to_string());
                        None
                    }
                }
            }
        }
    }
}

impl ReadOnlyDB for SecondaryRocksDB {
    fn get(&self, col: ColumnId, key: &[u8]) -> Option<Vec<u8>> {
        self.get(col, key)
    }

    fn iter<'a>(&'a self, col: u32) -> Box<dyn Iterator<Item = KeyValuePair> + 'a> {
        Box::new(self.inner.iter(col))
    }

    fn catch_up_with_primary(&self) -> Result<()> {
        self.inner.try_catch_up_with_primary()?;
        Ok(())
    }

    fn open_database(
        path: &str,
        cache_size: usize,
        db_path: PathBuf,
    ) -> sp_blockchain::Result<SecondaryRocksDB> {
        // need to make sure this is `Some` to open secondary instance
        let db_path = db_path.as_path().to_str().expect("Creating db path failed");
        let mut db_config = Config {
            config: DatabaseConfig {
                secondary: Some(db_path.to_string()),
                ..DatabaseConfig::with_columns(NUM_COLUMNS)
            },
        };
        let state_col_budget = (cache_size as f64 * 0.9) as usize;
        let other_col_budget = (cache_size - state_col_budget) / (NUM_COLUMNS as usize - 1);
        let mut memory_budget = std::collections::HashMap::new();

        for i in 0..NUM_COLUMNS {
            if i == 1 {
                memory_budget.insert(i, state_col_budget);
            } else {
                memory_budget.insert(i, other_col_budget);
            }
        }
        db_config.config.memory_budget = memory_budget;
        log::info!(
            target: "db",
            "Open RocksDB at {}, state column budget: {} MiB, others({}) column cache: {} MiB",
            path,
            state_col_budget,
            NUM_COLUMNS,
            other_col_budget,
        );
        Self::open(db_config, &path)
            .map_err(|err| sp_blockchain::Error::Backend(format!("{:?}", err)))
    }
}

type DBError = std::result::Result<(), sp_database::error::DatabaseError>;
//TODO: Remove panics with a warning that database has not been written to / is read-only
/// Preliminary trait for ReadOnlyDB
impl<H: Clone> DatabaseTrait<H> for SecondaryRocksDB {
    fn commit(&self, _transaction: Transaction<H>) -> DBError {
        panic!("Read only db")
    }

    fn commit_ref<'a>(&self, _transaction: &mut dyn Iterator<Item = ChangeRef<'a, H>>) -> DBError {
        panic!("Read only db")
    }

    fn get(&self, col: ColumnId, key: &[u8]) -> Option<Vec<u8>> {
        self.get(col, key)
    }
    // with_get -> default is fine

    fn remove(
        &self,
        _col: ColumnId,
        _key: &[u8],
    ) -> std::result::Result<(), sp_database::error::DatabaseError> {
        panic!("Read only db")
    }

    fn lookup(&self, _hash: &H) -> Option<Vec<u8>> {
        unimplemented!();
    }

    // with_lookup -> default
    /*
        fn store(&self, _hash: , _preimage: _) {
            panic!("Read only db")
        }
    */
}<|MERGE_RESOLUTION|>--- conflicted
+++ resolved
@@ -21,15 +21,7 @@
 use kvdb_rocksdb::{Database, DatabaseConfig};
 use sp_database::{ChangeRef, ColumnId, Database as DatabaseTrait, Transaction};
 use std::path::PathBuf;
-<<<<<<< HEAD
-use substrate_archive_common::{
-    database::{KeyValuePair, ReadOnlyDB, NUM_COLUMNS},
-    Result,
-};
-=======
-use std::sync::atomic::{AtomicUsize, Ordering};
 use substrate_archive_common::{KeyValuePair, ReadOnlyDB, Result, NUM_COLUMNS};
->>>>>>> 39d214f0
 
 pub struct Config {
     pub config: DatabaseConfig,
