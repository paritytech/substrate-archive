// Copyright 2017-2019 Parity Technologies (UK) Ltd.
// This file is part of substrate-archive.

// substrate-archive is free software: you can redistribute it and/or modify
// it under the terms of the GNU General Public License as published by
// the Free Software Foundation, either version 3 of the License, or
// (at your option) any later version.

// substrate-archive is distributed in the hope that it will be useful,
// but WITHOUT ANY WARRANTY; without even the implied warranty of
// MERCHANTABILITY or FITNESS FOR A PARTICULAR PURPOSE.  See the
// GNU General Public License for more details.

// You should have received a copy of the GNU General Public License
// along with substrate-archive.  If not, see <http://www.gnu.org/licenses/>.

//! Custom Read-Only Database Instance using RocksDB Secondary features
//! Will try catching up with primary database on every `get()`

use kvdb::KeyValueDB;
use kvdb_rocksdb::{Database, DatabaseConfig};
use sp_database::{ChangeRef, ColumnId, Database as DatabaseTrait, Transaction};
use std::path::PathBuf;
<<<<<<< HEAD
use std::sync::atomic::{AtomicUsize, Ordering};
use substrate_archive_common::{
	database::{KeyValuePair, ReadOnlyDB, NUM_COLUMNS},
	Result,
};

pub struct Config {
	/// Track how many calls to `catch_up_with_primary` were made.
	pub track_catchups: bool,
	pub config: DatabaseConfig,
=======
use substrate_archive_common::{KeyValuePair, ReadOnlyDB, Result, NUM_COLUMNS};

pub struct Config {
    pub config: DatabaseConfig,
>>>>>>> 4eb666dd
}

#[derive(parity_util_mem::MallocSizeOf)]
pub struct SecondaryRocksDB {
<<<<<<< HEAD
	inner: Database,
	catch_counter: AtomicUsize,
	track_catchups: bool,
=======
    inner: Database,
>>>>>>> 4eb666dd
}

impl std::fmt::Debug for SecondaryRocksDB {
	fn fmt(&self, f: &mut std::fmt::Formatter<'_>) -> std::fmt::Result {
		let stats = self.inner.io_stats(kvdb::IoStatsKind::Overall);
		f.write_fmt(format_args!("Read Only Database Stats: {:?}", stats))
	}
}

impl SecondaryRocksDB {
<<<<<<< HEAD
	pub fn open(config: Config, path: &str) -> Result<Self> {
		let inner = Database::open(&config.config, path)?;
		inner.try_catch_up_with_primary()?;
		Ok(Self { inner, catch_counter: AtomicUsize::new(0), track_catchups: config.track_catchups })
	}

	fn get(&self, col: ColumnId, key: &[u8]) -> Option<Vec<u8>> {
		match self.inner.get(col, key) {
			Ok(v) => v,
			Err(e) => {
				log::debug!("{}, Catching up with primary and trying again...", e.to_string());
				self.catch_up_with_primary().ok()?;
				match self.inner.get(col, key) {
					Ok(v) => v,
					Err(e) => {
						log::error!("{}", e.to_string());
						None
					}
				}
			}
		}
	}
}

impl ReadOnlyDB for SecondaryRocksDB {
	fn get(&self, col: ColumnId, key: &[u8]) -> Option<Vec<u8>> {
		self.get(col, key)
	}

	fn iter<'a>(&'a self, col: u32) -> Box<dyn Iterator<Item = KeyValuePair> + 'a> {
		Box::new(self.inner.iter(col))
	}

	fn catch_up_with_primary(&self) -> Result<()> {
		if self.track_catchups {
			self.catch_counter.fetch_add(1, Ordering::Relaxed);
		}
		self.inner.try_catch_up_with_primary()?;
		Ok(())
	}

	fn open_database(path: &str, cache_size: usize, db_path: PathBuf) -> sp_blockchain::Result<SecondaryRocksDB> {
		// need to make sure this is `Some` to open secondary instance
		let db_path = db_path.as_path().to_str().expect("Creating db path failed");
		let mut db_config = Config {
			track_catchups: true,
			config: DatabaseConfig {
				secondary: Some(db_path.to_string()),
				..DatabaseConfig::with_columns(NUM_COLUMNS)
			},
		};
		let state_col_budget = (cache_size as f64 * 0.9) as usize;
		let other_col_budget = (cache_size - state_col_budget) / (NUM_COLUMNS as usize - 1);
		let mut memory_budget = std::collections::HashMap::new();

		for i in 0..NUM_COLUMNS {
			if i == 1 {
				memory_budget.insert(i, state_col_budget);
			} else {
				memory_budget.insert(i, other_col_budget);
			}
		}
		db_config.config.memory_budget = memory_budget;
		log::info!(
			target: "db",
			"Open RocksDB at {}, state column budget: {} MiB, others({}) column cache: {} MiB",
			path,
			state_col_budget,
			NUM_COLUMNS,
			other_col_budget,
		);
		Self::open(db_config, &path).map_err(|err| sp_blockchain::Error::Backend(format!("{:?}", err)))
	}
=======
    pub fn open(config: Config, path: &str) -> Result<Self> {
        let inner = Database::open(&config.config, path)?;
        inner.try_catch_up_with_primary()?;
        Ok(Self { inner })
    }

    fn get(&self, col: ColumnId, key: &[u8]) -> Option<Vec<u8>> {
        match self.inner.get(col, key) {
            Ok(v) => v,
            Err(e) => {
                log::debug!(
                    "{}, Catching up with primary and trying again...",
                    e.to_string()
                );
                self.catch_up_with_primary().ok()?;
                match self.inner.get(col, key) {
                    Ok(v) => v,
                    Err(e) => {
                        log::error!("{}", e.to_string());
                        None
                    }
                }
            }
        }
    }
}

impl ReadOnlyDB for SecondaryRocksDB {
    fn get(&self, col: ColumnId, key: &[u8]) -> Option<Vec<u8>> {
        self.get(col, key)
    }

    fn iter<'a>(&'a self, col: u32) -> Box<dyn Iterator<Item = KeyValuePair> + 'a> {
        Box::new(self.inner.iter(col))
    }

    fn catch_up_with_primary(&self) -> Result<()> {
        self.inner.try_catch_up_with_primary()?;
        Ok(())
    }

    fn open_database(
        path: &str,
        cache_size: usize,
        db_path: PathBuf,
    ) -> sp_blockchain::Result<SecondaryRocksDB> {
        // need to make sure this is `Some` to open secondary instance
        let db_path = db_path.as_path().to_str().expect("Creating db path failed");
        let mut db_config = Config {
            config: DatabaseConfig {
                secondary: Some(db_path.to_string()),
                ..DatabaseConfig::with_columns(NUM_COLUMNS)
            },
        };
        let state_col_budget = (cache_size as f64 * 0.9) as usize;
        let other_col_budget = (cache_size - state_col_budget) / (NUM_COLUMNS as usize - 1);
        let mut memory_budget = std::collections::HashMap::new();

        for i in 0..NUM_COLUMNS {
            if i == 1 {
                memory_budget.insert(i, state_col_budget);
            } else {
                memory_budget.insert(i, other_col_budget);
            }
        }
        db_config.config.memory_budget = memory_budget;
        log::info!(
            target: "db",
            "Open RocksDB at {}, state column budget: {} MiB, others({}) column cache: {} MiB",
            path,
            state_col_budget,
            NUM_COLUMNS,
            other_col_budget,
        );
        Self::open(db_config, &path)
            .map_err(|err| sp_blockchain::Error::Backend(format!("{:?}", err)))
    }
>>>>>>> 4eb666dd
}

type DBError = std::result::Result<(), sp_database::error::DatabaseError>;
//TODO: Remove panics with a warning that database has not been written to / is read-only
/// Preliminary trait for ReadOnlyDB
impl<H: Clone> DatabaseTrait<H> for SecondaryRocksDB {
	fn commit(&self, _transaction: Transaction<H>) -> DBError {
		panic!("Read only db")
	}

	fn commit_ref<'a>(&self, _transaction: &mut dyn Iterator<Item = ChangeRef<'a, H>>) -> DBError {
		panic!("Read only db")
	}

	fn get(&self, col: ColumnId, key: &[u8]) -> Option<Vec<u8>> {
		self.get(col, key)
	}
	// with_get -> default is fine

	fn remove(&self, _col: ColumnId, _key: &[u8]) -> std::result::Result<(), sp_database::error::DatabaseError> {
		panic!("Read only db")
	}

	fn lookup(&self, _hash: &H) -> Option<Vec<u8>> {
		unimplemented!();
	}

	// with_lookup -> default
	/*
		fn store(&self, _hash: , _preimage: _) {
			panic!("Read only db")
		}
	*/
}<|MERGE_RESOLUTION|>--- conflicted
+++ resolved
@@ -21,34 +21,15 @@
 use kvdb_rocksdb::{Database, DatabaseConfig};
 use sp_database::{ChangeRef, ColumnId, Database as DatabaseTrait, Transaction};
 use std::path::PathBuf;
-<<<<<<< HEAD
-use std::sync::atomic::{AtomicUsize, Ordering};
-use substrate_archive_common::{
-	database::{KeyValuePair, ReadOnlyDB, NUM_COLUMNS},
-	Result,
-};
-
-pub struct Config {
-	/// Track how many calls to `catch_up_with_primary` were made.
-	pub track_catchups: bool,
-	pub config: DatabaseConfig,
-=======
 use substrate_archive_common::{KeyValuePair, ReadOnlyDB, Result, NUM_COLUMNS};
 
 pub struct Config {
-    pub config: DatabaseConfig,
->>>>>>> 4eb666dd
+	pub config: DatabaseConfig,
 }
 
 #[derive(parity_util_mem::MallocSizeOf)]
 pub struct SecondaryRocksDB {
-<<<<<<< HEAD
 	inner: Database,
-	catch_counter: AtomicUsize,
-	track_catchups: bool,
-=======
-    inner: Database,
->>>>>>> 4eb666dd
 }
 
 impl std::fmt::Debug for SecondaryRocksDB {
@@ -59,11 +40,10 @@
 }
 
 impl SecondaryRocksDB {
-<<<<<<< HEAD
 	pub fn open(config: Config, path: &str) -> Result<Self> {
 		let inner = Database::open(&config.config, path)?;
 		inner.try_catch_up_with_primary()?;
-		Ok(Self { inner, catch_counter: AtomicUsize::new(0), track_catchups: config.track_catchups })
+		Ok(Self { inner })
 	}
 
 	fn get(&self, col: ColumnId, key: &[u8]) -> Option<Vec<u8>> {
@@ -94,9 +74,6 @@
 	}
 
 	fn catch_up_with_primary(&self) -> Result<()> {
-		if self.track_catchups {
-			self.catch_counter.fetch_add(1, Ordering::Relaxed);
-		}
 		self.inner.try_catch_up_with_primary()?;
 		Ok(())
 	}
@@ -105,7 +82,6 @@
 		// need to make sure this is `Some` to open secondary instance
 		let db_path = db_path.as_path().to_str().expect("Creating db path failed");
 		let mut db_config = Config {
-			track_catchups: true,
 			config: DatabaseConfig {
 				secondary: Some(db_path.to_string()),
 				..DatabaseConfig::with_columns(NUM_COLUMNS)
@@ -133,85 +109,6 @@
 		);
 		Self::open(db_config, &path).map_err(|err| sp_blockchain::Error::Backend(format!("{:?}", err)))
 	}
-=======
-    pub fn open(config: Config, path: &str) -> Result<Self> {
-        let inner = Database::open(&config.config, path)?;
-        inner.try_catch_up_with_primary()?;
-        Ok(Self { inner })
-    }
-
-    fn get(&self, col: ColumnId, key: &[u8]) -> Option<Vec<u8>> {
-        match self.inner.get(col, key) {
-            Ok(v) => v,
-            Err(e) => {
-                log::debug!(
-                    "{}, Catching up with primary and trying again...",
-                    e.to_string()
-                );
-                self.catch_up_with_primary().ok()?;
-                match self.inner.get(col, key) {
-                    Ok(v) => v,
-                    Err(e) => {
-                        log::error!("{}", e.to_string());
-                        None
-                    }
-                }
-            }
-        }
-    }
-}
-
-impl ReadOnlyDB for SecondaryRocksDB {
-    fn get(&self, col: ColumnId, key: &[u8]) -> Option<Vec<u8>> {
-        self.get(col, key)
-    }
-
-    fn iter<'a>(&'a self, col: u32) -> Box<dyn Iterator<Item = KeyValuePair> + 'a> {
-        Box::new(self.inner.iter(col))
-    }
-
-    fn catch_up_with_primary(&self) -> Result<()> {
-        self.inner.try_catch_up_with_primary()?;
-        Ok(())
-    }
-
-    fn open_database(
-        path: &str,
-        cache_size: usize,
-        db_path: PathBuf,
-    ) -> sp_blockchain::Result<SecondaryRocksDB> {
-        // need to make sure this is `Some` to open secondary instance
-        let db_path = db_path.as_path().to_str().expect("Creating db path failed");
-        let mut db_config = Config {
-            config: DatabaseConfig {
-                secondary: Some(db_path.to_string()),
-                ..DatabaseConfig::with_columns(NUM_COLUMNS)
-            },
-        };
-        let state_col_budget = (cache_size as f64 * 0.9) as usize;
-        let other_col_budget = (cache_size - state_col_budget) / (NUM_COLUMNS as usize - 1);
-        let mut memory_budget = std::collections::HashMap::new();
-
-        for i in 0..NUM_COLUMNS {
-            if i == 1 {
-                memory_budget.insert(i, state_col_budget);
-            } else {
-                memory_budget.insert(i, other_col_budget);
-            }
-        }
-        db_config.config.memory_budget = memory_budget;
-        log::info!(
-            target: "db",
-            "Open RocksDB at {}, state column budget: {} MiB, others({}) column cache: {} MiB",
-            path,
-            state_col_budget,
-            NUM_COLUMNS,
-            other_col_budget,
-        );
-        Self::open(db_config, &path)
-            .map_err(|err| sp_blockchain::Error::Backend(format!("{:?}", err)))
-    }
->>>>>>> 4eb666dd
 }
 
 type DBError = std::result::Result<(), sp_database::error::DatabaseError>;
