// Copyright 2017-2019 Parity Technologies (UK) Ltd.
// This file is part of substrate-archive.

// substrate-archive is free software: you can redistribute it and/or modify
// it under the terms of the GNU General Public License as published by
// the Free Software Foundation, either version 3 of the License, or
// (at your option) any later version.

// substrate-archive is distributed in the hope that it will be useful,
// but WITHOUT ANY WARRANTY; without even the implied warranty of
// MERCHANTABILITY or FITNESS FOR A PARTICULAR PURPOSE.  See the
// GNU General Public License for more details.

// You should have received a copy of the GNU General Public License
// along with substrate-archive.  If not, see <http://www.gnu.org/licenses/>.

//! Implements Blockchain Backend (and required associated traits) for ReadOnlyBackend type

use std::sync::Arc;

use codec::Decode;

use sp_blockchain::{
	Backend as BlockchainBackend, BlockStatus, Cache, CachedHeaderMetadata, Error as BlockchainError, HeaderBackend,
	HeaderMetadata, Info,
};
use sp_runtime::{
	generic::BlockId,
	traits::{Block as BlockT, Header as HeaderT, NumberFor},
	Justification,
};

use substrate_archive_common::ReadOnlyDB;

use crate::read_only_backend::ReadOnlyBackend;
use crate::util::{self, columns};

type ChainResult<T> = Result<T, BlockchainError>;

impl<Block: BlockT, D: ReadOnlyDB> BlockchainBackend<Block> for ReadOnlyBackend<Block, D> {
	fn body(&self, id: BlockId<Block>) -> ChainResult<Option<Vec<<Block as BlockT>::Extrinsic>>> {
		let res = util::read_db::<Block, D>(&*self.db, columns::KEY_LOOKUP, columns::BODY, id)
			.map_err(|e| BlockchainError::Backend(e.to_string()))?;

		match res {
			Some(body) => match Decode::decode(&mut &body[..]) {
				Ok(body) => Ok(Some(body)),
<<<<<<< HEAD
				Err(_) => Err(BlockchainError::Backend("Could not decode body".into())),
=======
				Err(_) => Err(BlockchainError::Backend("Could not decode extrinsics".into())),
>>>>>>> 217711ac
			},
			None => Ok(None),
		}
	}

	fn justification(&self, id: BlockId<Block>) -> ChainResult<Option<Justification>> {
		let res = util::read_db::<Block, D>(&*self.db, columns::KEY_LOOKUP, columns::JUSTIFICATION, id)
			.map_err(|e| BlockchainError::Backend(e.to_string()))?;

		match res {
			Some(justification) => match Decode::decode(&mut &justification[..]) {
				Ok(justification) => Ok(Some(justification)),
				Err(_) => Err(BlockchainError::JustificationDecode),
			},
			None => Ok(None),
		}
	}

	fn last_finalized(&self) -> ChainResult<Block::Hash> {
		Ok(util::read_meta::<Block, D>(&*self.db, columns::HEADER)?.finalized_hash)
	}

	// no cache for Read Only Backend (yet)
	fn cache(&self) -> Option<Arc<dyn Cache<Block>>> {
		None
	}

	/// Returns hashes of all blocks that are leaves of the block tree.
	/// in other words, that have no children, are chain heads.
	/// Results must be ordered best (longest, highest) chain first.
	fn leaves(&self) -> ChainResult<Vec<Block::Hash>> {
		unimplemented!()
	}

	/// Return hashes of all blocks that are children of the block with `parent_hash`.
	fn children(&self, _parent_hash: Block::Hash) -> ChainResult<Vec<Block::Hash>> {
		unimplemented!()
	}

	fn best_containing(
		&self,
		_target_hash: Block::Hash,
		_maybe_max_number: Option<NumberFor<Block>>,
		_import_lock: &parking_lot::RwLock<()>,
	) -> ChainResult<Option<Block::Hash>> {
		Ok(None)
	}
}

impl<Block: BlockT, D: ReadOnlyDB> HeaderBackend<Block> for ReadOnlyBackend<Block, D> {
	fn header(&self, id: BlockId<Block>) -> ChainResult<Option<Block::Header>> {
		util::read_header::<Block, D>(&*self.db, columns::KEY_LOOKUP, columns::HEADER, id)
			.map_err(|e| BlockchainError::Backend(e.to_string()))
	}

	fn info(&self) -> Info<Block> {
		// TODO: Remove expect
		let meta = util::read_meta::<Block, D>(&*self.db, columns::HEADER).expect("Metadata could not be read");
		log::warn!("Leaves are not counted on the Read Only Backend!");
		Info {
			best_hash: meta.best_hash,
			best_number: meta.best_number,
			genesis_hash: meta.genesis_hash,
			finalized_hash: meta.finalized_hash,
			finalized_number: meta.finalized_number,
			number_leaves: 0,
		}
	}

	fn status(&self, _id: BlockId<Block>) -> ChainResult<BlockStatus> {
		log::warn!("Read Only Backend does not track Block Status!");
		Ok(BlockStatus::Unknown)
	}

	fn number(&self, hash: Block::Hash) -> ChainResult<Option<<<Block as BlockT>::Header as HeaderT>::Number>> {
		Ok(self.header(BlockId::Hash(hash))?.map(|header| *header.number()))
	}

	fn hash(&self, number: NumberFor<Block>) -> ChainResult<Option<Block::Hash>> {
		Ok(self.header(BlockId::Number(number))?.map(|h| h.hash()))
	}
}

impl<Block: BlockT, D: ReadOnlyDB> HeaderMetadata<Block> for ReadOnlyBackend<Block, D> {
	type Error = BlockchainError;
	// TODO: Header Metadata isn't actually cached. We could cache it
	fn header_metadata(&self, hash: Block::Hash) -> ChainResult<CachedHeaderMetadata<Block>> {
		self.header(BlockId::hash(hash))?
			.map(|header| CachedHeaderMetadata::from(&header))
			.ok_or_else(|| BlockchainError::UnknownBlock(format!("header not found in db: {}", hash)))
	}

	fn insert_header_metadata(&self, _hash: Block::Hash, _header_metadata: CachedHeaderMetadata<Block>) {
		log::warn!("Cannot insert into a Read-Only Database");
	}

	fn remove_header_metadata(&self, _hash: Block::Hash) {
		log::warn!("Cannot remove or modify a Read-Only Database");
	}
}

#[cfg(test)]
mod tests {}<|MERGE_RESOLUTION|>--- conflicted
+++ resolved
@@ -45,11 +45,7 @@
 		match res {
 			Some(body) => match Decode::decode(&mut &body[..]) {
 				Ok(body) => Ok(Some(body)),
-<<<<<<< HEAD
-				Err(_) => Err(BlockchainError::Backend("Could not decode body".into())),
-=======
 				Err(_) => Err(BlockchainError::Backend("Could not decode extrinsics".into())),
->>>>>>> 217711ac
 			},
 			None => Ok(None),
 		}
