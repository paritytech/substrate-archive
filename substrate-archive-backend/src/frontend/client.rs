--- conflicted
+++ resolved
@@ -33,14 +33,7 @@
 	traits::{Block as BlockT, Header as HeaderT, One},
 };
 use std::{marker::PhantomData, panic::UnwindSafe, sync::Arc};
-<<<<<<< HEAD
-use substrate_archive_common::{
-	database::ReadOnlyDB,
-	error::{Error, Result},
-};
-=======
 use substrate_archive_common::{Error, ReadOnlyDB, Result};
->>>>>>> 4eb666dd
 
 // FIXME: should use the trait sp_version::GetRuntimeVersion
 // but that returns a String for an error
