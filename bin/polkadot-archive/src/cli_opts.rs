--- conflicted
+++ resolved
@@ -40,20 +40,9 @@
 			3 => log::LevelFilter::Debug,
 			4 | _ => log::LevelFilter::Trace,
 		};
-<<<<<<< HEAD
-		let log_num = matches.occurrences_of("verbose");
-		let file = matches.value_of("config").map(PathBuf::from);
 
 		let chain = matches.value_of("chain").unwrap_or("polkadot").to_string();
-
 		let wasm_overrides_path = matches.value_of("wasm_runtime_overrides").map(PathBuf::from);
-
-		CliOpts { file: file.map(PathBuf::from), log_level, log_num, chain: chain.to_string(), wasm_overrides_path }
-=======
-
-		let chain = matches.value_of("chain").unwrap_or("polkadot").to_string();
-
-		CliOpts { file: file.map(PathBuf::from), log_level, log_num, chain }
->>>>>>> 634ec5d7
+		CliOpts { file: file.map(PathBuf::from), log_level, log_num, chain, wasm_overrides_path }
 	}
 }