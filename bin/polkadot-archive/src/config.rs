// Copyright 2018-2019 Parity Technologies (UK) Ltd.
// This file is part of substrate-archive.

// substrate-archive is free software: you can redistribute it and/or modify
// it under the terms of the GNU General Public License as published by
// the Free Software Foundation, either version 3 of the License, or
// (at your option) any later version.

// substrate-archive is distributed in the hope that it will be useful,
// but WITHOUT ANY WARRANTY; without even the implied warranty of
// MERCHANTABILITY or FITNESS FOR A PARTICULAR PURPOSE.  See the
// GNU General Public License for more details.

// You should have received a copy of the GNU General Public License
// along with substrate-archive.  If not, see <http://www.gnu.org/licenses/>.

use std::path::{Path, PathBuf};

use anyhow::Result;
use serde::Deserialize;
use substrate_archive::{MigrationConfig, TracingConfig};

use crate::cli_opts::CliOpts;

#[derive(Debug, Clone, Deserialize)]
struct TomlConfig {
	polkadot_path: Option<PathBuf>,
	cache_size: Option<usize>,
	block_workers: Option<usize>,
	wasm_pages: Option<u64>,
	max_block_load: Option<u32>,
	db_host: Option<String>,
	db_port: Option<String>,
	db_user: Option<String>,
	db_pass: Option<String>,
	westend_db: Option<String>,
	kusama_db: Option<String>,
	polkadot_db: Option<String>,
	wasm_tracing_targets: Option<String>,
}

impl TomlConfig {
	pub fn migration_conf(&self, chain: &str) -> MigrationConfig {
		let name = match chain.to_ascii_lowercase().as_str() {
			"kusama" | "ksm" => self.kusama_db.clone(),
			"westend" => self.westend_db.clone(),
			"polkadot" | "dot" => self.polkadot_db.clone(),
			_ => panic!("Chain not specified"),
		};

		MigrationConfig {
			host: self.db_host.clone(),
			port: self.db_port.clone(),
			user: self.db_user.clone(),
			pass: self.db_pass.clone(),
			name,
		}
	}
}

#[derive(Debug, Clone)]
pub struct Config {
	cli: CliOpts,
	polkadot_path: Option<PathBuf>,
	psql_conf: Option<MigrationConfig>,
	cache_size: Option<usize>,
	block_workers: Option<usize>,
	wasm_pages: Option<u64>,
	max_block_load: Option<u32>,
	wasm_tracing: Option<TracingConfig>,
}

impl Config {
	pub fn new() -> Result<Self> {
<<<<<<< HEAD
		let cli_opts = CliOpts::parse();
		let toml_conf = cli_opts.clone().file.map(|f| Self::parse_file(f.as_path())).transpose()?;
		let wasm_tracing = match (
			toml_conf.as_ref().map(|c| c.wasm_tracing_targets.as_ref()).flatten(),
			cli_opts.wasm_overrides_path.as_ref(),
		) {
			(Some(targets), Some(path)) => Some(TracingConfig { targets: targets.clone(), folder: path.clone() }),
			_ => None,
		};

		Ok(Self {
			polkadot_path: toml_conf.as_ref().map(|p| p.polkadot_path.clone()),
			psql_conf: toml_conf.as_ref().map(|m| m.migration_conf(cli_opts.chain.as_str())),
			cli: cli_opts,
			cache_size: toml_conf.as_ref().map(|c| c.cache_size),
			block_workers: toml_conf.as_ref().map(|c| c.block_workers).flatten(),
			wasm_pages: toml_conf.as_ref().map(|c| c.wasm_pages).flatten(),
			max_block_load: toml_conf.as_ref().map(|c| c.max_block_load).flatten(),
			wasm_tracing,
=======
		let cli = CliOpts::parse();
		let toml_conf = cli.file.clone().map(|f| Self::parse_file(f.as_path())).transpose()?;
		log::debug!("{:?}", toml_conf);

		Ok(Self {
			polkadot_path: toml_conf.as_ref().and_then(|c| c.polkadot_path.clone()),
			psql_conf: toml_conf.as_ref().map(|c| c.migration_conf(cli.chain.as_str())),
			cli,
			cache_size: toml_conf.as_ref().and_then(|c| c.cache_size),
			block_workers: toml_conf.as_ref().and_then(|c| c.block_workers),
			wasm_pages: toml_conf.as_ref().and_then(|c| c.wasm_pages),
			max_block_load: toml_conf.as_ref().and_then(|c| c.max_block_load),
>>>>>>> 634ec5d7
		})
	}

	fn parse_file(path: &Path) -> Result<TomlConfig> {
		let toml_str = std::fs::read_to_string(path)?;
		Ok(toml::from_str(toml_str.as_str())?)
	}

	pub fn cli(&self) -> &CliOpts {
		&self.cli
	}

	pub fn polkadot_path(&self) -> Option<PathBuf> {
		self.polkadot_path.clone()
	}

	pub fn psql_conf(&self) -> Option<MigrationConfig> {
		self.psql_conf.clone()
	}

	pub fn cache_size(&self) -> Option<usize> {
		self.cache_size
	}

	pub fn block_workers(&self) -> Option<usize> {
		self.block_workers
	}

	pub fn wasm_pages(&self) -> Option<u64> {
		self.wasm_pages
	}

	pub fn max_block_load(&self) -> Option<u32> {
		self.max_block_load
	}

	pub fn wasm_tracing(&self) -> Option<TracingConfig> {
		self.wasm_tracing.clone()
	}
}<|MERGE_RESOLUTION|>--- conflicted
+++ resolved
@@ -72,31 +72,16 @@
 
 impl Config {
 	pub fn new() -> Result<Self> {
-<<<<<<< HEAD
-		let cli_opts = CliOpts::parse();
-		let toml_conf = cli_opts.clone().file.map(|f| Self::parse_file(f.as_path())).transpose()?;
+		let cli = CliOpts::parse();
+		let toml_conf = cli.file.clone().map(|f| Self::parse_file(f.as_path())).transpose()?;
+		log::debug!("{:?}", toml_conf);
 		let wasm_tracing = match (
 			toml_conf.as_ref().map(|c| c.wasm_tracing_targets.as_ref()).flatten(),
-			cli_opts.wasm_overrides_path.as_ref(),
+			cli.wasm_overrides_path.as_ref(),
 		) {
 			(Some(targets), Some(path)) => Some(TracingConfig { targets: targets.clone(), folder: path.clone() }),
 			_ => None,
 		};
-
-		Ok(Self {
-			polkadot_path: toml_conf.as_ref().map(|p| p.polkadot_path.clone()),
-			psql_conf: toml_conf.as_ref().map(|m| m.migration_conf(cli_opts.chain.as_str())),
-			cli: cli_opts,
-			cache_size: toml_conf.as_ref().map(|c| c.cache_size),
-			block_workers: toml_conf.as_ref().map(|c| c.block_workers).flatten(),
-			wasm_pages: toml_conf.as_ref().map(|c| c.wasm_pages).flatten(),
-			max_block_load: toml_conf.as_ref().map(|c| c.max_block_load).flatten(),
-			wasm_tracing,
-=======
-		let cli = CliOpts::parse();
-		let toml_conf = cli.file.clone().map(|f| Self::parse_file(f.as_path())).transpose()?;
-		log::debug!("{:?}", toml_conf);
-
 		Ok(Self {
 			polkadot_path: toml_conf.as_ref().and_then(|c| c.polkadot_path.clone()),
 			psql_conf: toml_conf.as_ref().map(|c| c.migration_conf(cli.chain.as_str())),
@@ -105,7 +90,7 @@
 			block_workers: toml_conf.as_ref().and_then(|c| c.block_workers),
 			wasm_pages: toml_conf.as_ref().and_then(|c| c.wasm_pages),
 			max_block_load: toml_conf.as_ref().and_then(|c| c.max_block_load),
->>>>>>> 634ec5d7
+			wasm_tracing,
 		})
 	}
 
