--- conflicted
+++ resolved
@@ -17,13 +17,8 @@
 use anyhow::{anyhow, Context, Result};
 use polkadot_service::kusama_runtime as ksm_rt;
 use polkadot_service::polkadot_runtime as dot_rt;
-<<<<<<< HEAD
 use polkadot_service::westend_runtime as wnd_rt;
 use polkadot_service::Block;
-=======
-use polkadot_service::westend_runtime as westend_rt;
-use polkadot_service::{Block, KusamaExecutor, PolkadotExecutor, WestendExecutor};
->>>>>>> 634ec5d7
 use sc_chain_spec::ChainSpec;
 use substrate_archive::{native_executor_instance, Archive, ArchiveBuilder};
 use substrate_archive_common::ReadOnlyDB;
@@ -72,56 +67,6 @@
 	let db_path = db_path.as_path().to_str().context("could not convert rocksdb path to str")?.to_string();
 	match config.cli().chain.to_ascii_lowercase().as_str() {
 		"kusama" | "ksm" => {
-<<<<<<< HEAD
-			let mut archive = ArchiveBuilder::<Block, ksm_rt::RuntimeApi, KusamaExecutor, D> {
-				pg_url: config.psql_conf().map(|u| u.url()),
-				cache_size: config.cache_size(),
-				block_workers: config.block_workers(),
-				wasm_pages: config.wasm_pages(),
-				max_block_load: config.max_block_load(),
-				..ArchiveBuilder::default()
-			}
-			.chain_data_db(db_path)
-			.chain_spec(spec);
-			if let Some(t) = config.wasm_tracing() {
-				archive = archive.wasm_tracing(t);
-			}
-			let archive = archive.build()?;
-			Ok(Box::new(archive))
-		}
-		"westend" => {
-			let mut archive = ArchiveBuilder::<Block, wnd_rt::RuntimeApi, WestendExecutor, D> {
-				pg_url: config.psql_conf().map(|u| u.url()),
-				cache_size: config.cache_size(),
-				block_workers: config.block_workers(),
-				wasm_pages: config.wasm_pages(),
-				max_block_load: config.max_block_load(),
-				..ArchiveBuilder::default()
-			}
-			.chain_data_db(db_path)
-			.chain_spec(spec);
-			if let Some(t) = config.wasm_tracing() {
-				archive = archive.wasm_tracing(t);
-			}
-			let archive = archive.build()?;
-			Ok(Box::new(archive))
-		}
-		"polkadot" | "dot" => {
-			let mut archive = ArchiveBuilder::<Block, dot_rt::RuntimeApi, PolkadotExecutor, D> {
-				pg_url: config.psql_conf().map(|u| u.url()),
-				cache_size: config.cache_size(),
-				block_workers: config.block_workers(),
-				wasm_pages: config.wasm_pages(),
-				max_block_load: config.max_block_load(),
-				..ArchiveBuilder::default()
-			}
-			.chain_data_db(db_path)
-			.chain_spec(spec);
-			if let Some(t) = config.wasm_tracing() {
-				archive = archive.wasm_tracing(t);
-			}
-			let archive = archive.build()?;
-=======
 			let archive = ArchiveBuilder::<Block, ksm_rt::RuntimeApi, KusamaExecutor, D>::default()
 				.chain_spec(spec)
 				.chain_data_path(Some(db_path))
@@ -130,11 +75,12 @@
 				.block_workers(config.block_workers())
 				.wasm_pages(config.wasm_pages())
 				.max_block_load(config.max_block_load())
+				.wasm_tracing(config.wasm_tracing())
 				.build()?;
 			Ok(Box::new(archive))
 		}
 		"westend" | "wnd" => {
-			let archive = ArchiveBuilder::<Block, westend_rt::RuntimeApi, WestendExecutor, D>::default()
+			let archive = ArchiveBuilder::<Block, wnd_rt::RuntimeApi, WestendExecutor, D>::default()
 				.chain_spec(spec)
 				.chain_data_path(Some(db_path))
 				.pg_url(config.psql_conf().map(|u| u.url()))
@@ -142,6 +88,7 @@
 				.block_workers(config.block_workers())
 				.wasm_pages(config.wasm_pages())
 				.max_block_load(config.max_block_load())
+				.wasm_tracing(config.wasm_tracing())
 				.build()?;
 			Ok(Box::new(archive))
 		}
@@ -154,8 +101,8 @@
 				.block_workers(config.block_workers())
 				.wasm_pages(config.wasm_pages())
 				.max_block_load(config.max_block_load())
+				.wasm_tracing(config.wasm_tracing())
 				.build()?;
->>>>>>> 634ec5d7
 			Ok(Box::new(archive))
 		}
 		c => Err(anyhow!("unknown chain {}", c)),
