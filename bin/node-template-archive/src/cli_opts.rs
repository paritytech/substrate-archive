--- conflicted
+++ resolved
@@ -39,22 +39,6 @@
 		let file = matches.value_of("config").expect("Config is a required value");
 		let chain_spec;
 		let spec = matches.value_of("spec");
-<<<<<<< HEAD
-
-		match spec {
-			Some("dev") => {
-				chain_spec = node_template::chain_spec::development_config();
-			}
-			Some("") | Some("local") => {
-				chain_spec = node_template::chain_spec::local_testnet_config();
-			}
-			Some(path) => {
-				chain_spec = node_template::chain_spec::ChainSpec::from_json_file(std::path::PathBuf::from(path))
-			}
-			None => panic!("Chain spec could not be loaded; is the path correct?"),
-		}
-
-=======
 		if spec.is_some() {
 			match spec {
 				Some("dev") => {
@@ -72,7 +56,7 @@
 		} else {
 			panic!("Chain spec could not be loaded; is the path correct?")
 		}
->>>>>>> c56fad7f
+
 		CliOpts {
 			file: PathBuf::from(file),
 			log_level,
