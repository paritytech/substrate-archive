[package]
name = "node-template-archive"
version = "0.2.1"
authors = ["Andrew Plaza <aplaza@liquidthink.net>"]
edition = "2018"

# See more keys and their definitions at https://doc.rust-lang.org/cargo/reference/manifest.html

[dependencies]
<<<<<<< HEAD
substrate-archive = { path = "../../substrate-archive", features = ["logging"] }
node-template-runtime = { git = "https://github.com/paritytech/substrate", default-features = false, package = "node-template-runtime" , rev = "647ad15565d7c35ecf00b73b12cccad9858780b9" }
node-template = { git = "https://github.com/paritytech/substrate", package = "node-template" , rev = "647ad15565d7c35ecf00b73b12cccad9858780b9" }
=======
substrate-archive = { path = "../../", features = ["logging"] }
node-template-runtime = { git = "https://github.com/paritytech/substrate", default-features = false, package = "node-template-runtime" , rev = "7314a78d49d0dc3862c6ef7c8115cb1b3d0c0fd2" }
node-template = { git = "https://github.com/paritytech/substrate", package = "node-template" , rev = "7314a78d49d0dc3862c6ef7c8115cb1b3d0c0fd2" }
>>>>>>> eb677474
clap = { version = "2.33.1", features = ["yaml", "suggestions", "color"] }
toml = "0.5"
futures = "0.3.5"
log = "0.4"
pretty_env_logger = "0.4.0"
anyhow = "1.0.31"
serde = "1.0"
ctrlc = { version = "3.1.5", features = ["termination"] }

[features]<|MERGE_RESOLUTION|>--- conflicted
+++ resolved
@@ -7,15 +7,9 @@
 # See more keys and their definitions at https://doc.rust-lang.org/cargo/reference/manifest.html
 
 [dependencies]
-<<<<<<< HEAD
-substrate-archive = { path = "../../substrate-archive", features = ["logging"] }
-node-template-runtime = { git = "https://github.com/paritytech/substrate", default-features = false, package = "node-template-runtime" , rev = "647ad15565d7c35ecf00b73b12cccad9858780b9" }
-node-template = { git = "https://github.com/paritytech/substrate", package = "node-template" , rev = "647ad15565d7c35ecf00b73b12cccad9858780b9" }
-=======
 substrate-archive = { path = "../../", features = ["logging"] }
 node-template-runtime = { git = "https://github.com/paritytech/substrate", default-features = false, package = "node-template-runtime" , rev = "7314a78d49d0dc3862c6ef7c8115cb1b3d0c0fd2" }
 node-template = { git = "https://github.com/paritytech/substrate", package = "node-template" , rev = "7314a78d49d0dc3862c6ef7c8115cb1b3d0c0fd2" }
->>>>>>> eb677474
 clap = { version = "2.33.1", features = ["yaml", "suggestions", "color"] }
 toml = "0.5"
 futures = "0.3.5"
