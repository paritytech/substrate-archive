--- conflicted
+++ resolved
@@ -22,14 +22,8 @@
 use std::sync::Arc;
 use substrate_archive_backend::{ReadOnlyBackend, RuntimeVersionCache};
 use substrate_archive_common::{
-<<<<<<< HEAD
-	database::ReadOnlyDB,
 	types::{BatchBlock, Block},
-	Result,
-=======
-    types::{BatchBlock, Block},
-    ReadOnlyDB, Result,
->>>>>>> 4eb666dd
+	ReadOnlyDB, Result,
 };
 use xtra::prelude::*;
 
