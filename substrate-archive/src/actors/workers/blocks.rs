// Copyright 2017-2021 Parity Technologies (UK) Ltd.
// This file is part of substrate-archive.

// substrate-archive is free software: you can redistribute it and/or modify
// it under the terms of the GNU General Public License as published by
// the Free Software Foundation, either version 3 of the License, or
// (at your option) any later version.
// substrate-archive is distributed in the hope that it will be useful,
// but WITHOUT ANY WARRANTY; without even the implied warranty of
// MERCHANTABILITY or FITNESS FOR A PARTICULAR PURPOSE.  See the
// GNU General Public License for more details.

// You should have received a copy of the GNU General Public License
// along with substrate-archive.  If not, see <http://www.gnu.org/licenses/>.

<<<<<<< HEAD
=======
use std::sync::Arc;

use xtra::prelude::*;

use sp_runtime::{
	generic::SignedBlock,
	traits::{Block as BlockT, Header as _, NumberFor},
};
use substrate_archive_backend::{ReadOnlyBackend, RuntimeVersionCache};
use substrate_archive_common::{
	types::{BatchBlock, Block, Die},
	ReadOnlyDB,
};

>>>>>>> 634ec5d7
use crate::{
	actors::{
		actor_pool::ActorPool,
		workers::{
			database::{DatabaseActor, GetState},
			metadata::MetadataActor,
		},
		SystemConfig,
	},
	database::queries,
	error::{ArchiveError, Result},
};
use sp_runtime::{
	generic::SignedBlock,
	traits::{Block as BlockT, Header as _, NumberFor},
};
use std::sync::Arc;
use substrate_archive_backend::{ReadOnlyBackend, RuntimeVersionCache};
use substrate_archive_common::{
	types::{BatchBlock, Block, Die},
	ArchiveError, ReadOnlyDB, Result,
};
use xtra::prelude::*;

type DatabaseAct<B> = Address<ActorPool<DatabaseActor<B>>>;
type MetadataAct<B> = Address<MetadataActor<B>>;

pub struct BlocksIndexer<B: BlockT, D>
where
	D: ReadOnlyDB,
	NumberFor<B>: Into<u32>,
	B: Unpin,
	B::Hash: Unpin,
{
	/// background task to crawl blocks
	backend: Arc<ReadOnlyBackend<B, D>>,
	db: DatabaseAct<B>,
	meta: MetadataAct<B>,
	rt_cache: Arc<RuntimeVersionCache<B, D>>,
	/// the last maximum block number from which we are sure every block before then is indexed
	last_max: u32,
	/// the maximum amount of blocks to index at once
	max_block_load: u32,
}

impl<B: BlockT + Unpin, D: ReadOnlyDB + 'static> BlocksIndexer<B, D>
where
	B::Hash: Unpin,
	NumberFor<B>: Into<u32>,
{
	pub fn new(conf: &SystemConfig<B, D>, db: DatabaseAct<B>, meta: MetadataAct<B>) -> Self {
		Self {
			rt_cache: Arc::new(RuntimeVersionCache::new(conf.backend.clone())),
			last_max: 0,
			backend: conf.backend().clone(),
			db,
			meta,
			max_block_load: conf.max_block_load,
		}
	}

	/// A async wrapper around the backend fn `iter_blocks` which
	/// runs in a `spawn_blocking` async task (its own thread)
	async fn collect_blocks(&self, fun: impl Fn(u32) -> bool + Send + 'static) -> Result<Vec<Block<B>>> {
		let backend = self.backend.clone();
		let now = std::time::Instant::now();
		let gather_blocks = move || -> Result<Vec<SignedBlock<B>>> {
			Ok(backend.iter_blocks(|n| fun(n))?.enumerate().map(|(_, b)| b).collect())
		};
		let blocks = smol::unblock(gather_blocks).await?;
		log::info!("Took {:?} to load {} blocks", now.elapsed(), blocks.len());
		let cache = self.rt_cache.clone();
		let blocks = smol::unblock(move || cache.find_versions_as_blocks(blocks)).await?;
		Ok(blocks)
	}

	/// Collect blocks according to the predicate `fun` and send those blocks to
	///  the metadata actor.
	async fn collect_and_send(&self, fun: impl Fn(u32) -> bool + Send + 'static) -> Result<()> {
		self.meta.send(BatchBlock::new(self.collect_blocks(fun).await?)).await?;
		Ok(())
	}

	/// First run of indexing
	/// gets any blocks that are missing from database and indexes those.
	/// sets the `last_max` value.
	async fn re_index(&mut self) -> Result<()> {
		let mut conn = self.db.send(GetState::Conn.into()).await?.await?.conn();
		let cur_max = if let Some(m) = queries::max_block(&mut conn).await? {
			m
		} else {
			// a `None` means that the blocks table is not populated yet
			log::info!("{} missing blocks", 0);
			return Ok(());
		};

		let mut missing_blocks = 0;
		let mut min = self.last_max;
		loop {
			let batch = queries::missing_blocks_min_max(&mut conn, min, self.max_block_load).await?;
			if !batch.is_empty() {
				missing_blocks += batch.len();
				min += self.max_block_load;
				self.collect_and_send(move |n| batch.contains(&n)).await?;
			} else {
				break;
			}
		}

		self.last_max = cur_max;
		log::info!("{} missing blocks", missing_blocks);

		Ok(())
	}

	/// Crawl up to `max_block_load` blocks that are greater than the last max
	async fn crawl(&mut self) -> Result<Vec<Block<B>>> {
		let copied_last_max = self.last_max;
		let max_to_collect = copied_last_max + self.max_block_load;
		let blocks = self
			.collect_blocks(move |n| {
				if copied_last_max == 0 {
					// includes the genesis block
					n >= copied_last_max && n <= max_to_collect
				} else {
					n > copied_last_max && n <= max_to_collect
				}
			})
			.await?;
		self.last_max = blocks
			.iter()
			.map(|b| (*b.inner.block.header().number()).into())
			.fold(self.last_max, |ac, e| if e > ac { e } else { ac });
		Ok(blocks)
	}
}

#[async_trait::async_trait]
impl<B: BlockT, D: ReadOnlyDB + 'static> Actor for BlocksIndexer<B, D>
where
	NumberFor<B>: Into<u32>,
	B: Unpin,
	B::Hash: Unpin,
{
	async fn started(&mut self, ctx: &mut Context<Self>) {
		// using this instead of notify_immediately because
		// ReIndexing is async process
		let addr = ctx.address().expect("Actor just started");

		addr.do_send(ReIndex).expect("Actor cannot be disconnected; just started");

		smol::spawn(async move {
			loop {
				if addr.send(Crawl).await.is_err() {
					break;
				}
			}
		})
		.detach();
	}
}

struct Crawl;
impl Message for Crawl {
	type Result = ();
}

#[async_trait::async_trait]
impl<B: BlockT + Unpin, D: ReadOnlyDB + 'static> Handler<Crawl> for BlocksIndexer<B, D>
where
	NumberFor<B>: Into<u32>,
	B::Hash: Unpin,
{
	async fn handle(&mut self, _: Crawl, ctx: &mut Context<Self>) {
		match self.crawl().await {
			Err(e) => log::error!("{}", e.to_string()),
			Ok(b) => {
				if !b.is_empty() && self.meta.send(BatchBlock::new(b)).await.is_err() {
					ctx.stop();
				}
			}
		}
	}
}

struct ReIndex;
impl Message for ReIndex {
	type Result = ();
}

#[async_trait::async_trait]
impl<B: BlockT + Unpin, D: ReadOnlyDB + 'static> Handler<ReIndex> for BlocksIndexer<B, D>
where
	NumberFor<B>: Into<u32>,
	B::Hash: Unpin,
{
	async fn handle(&mut self, _: ReIndex, ctx: &mut Context<Self>) {
		match self.re_index().await {
			// stop if disconnected from the metadata actor
			Err(ArchiveError::Disconnected) => ctx.stop(),
			Ok(()) => {}
			Err(e) => log::error!("{}", e.to_string()),
		}
	}
}

#[async_trait::async_trait]
impl<B: BlockT + Unpin, D: ReadOnlyDB + 'static> Handler<Die> for BlocksIndexer<B, D>
where
	NumberFor<B>: Into<u32>,
	B::Hash: Unpin,
{
	async fn handle(&mut self, _: Die, ctx: &mut Context<Self>) {
		ctx.stop();
	}
}<|MERGE_RESOLUTION|>--- conflicted
+++ resolved
@@ -13,8 +13,6 @@
 // You should have received a copy of the GNU General Public License
 // along with substrate-archive.  If not, see <http://www.gnu.org/licenses/>.
 
-<<<<<<< HEAD
-=======
 use std::sync::Arc;
 
 use xtra::prelude::*;
@@ -29,7 +27,6 @@
 	ReadOnlyDB,
 };
 
->>>>>>> 634ec5d7
 use crate::{
 	actors::{
 		actor_pool::ActorPool,
@@ -42,17 +39,6 @@
 	database::queries,
 	error::{ArchiveError, Result},
 };
-use sp_runtime::{
-	generic::SignedBlock,
-	traits::{Block as BlockT, Header as _, NumberFor},
-};
-use std::sync::Arc;
-use substrate_archive_backend::{ReadOnlyBackend, RuntimeVersionCache};
-use substrate_archive_common::{
-	types::{BatchBlock, Block, Die},
-	ArchiveError, ReadOnlyDB, Result,
-};
-use xtra::prelude::*;
 
 type DatabaseAct<B> = Address<ActorPool<DatabaseActor<B>>>;
 type MetadataAct<B> = Address<MetadataActor<B>>;
@@ -179,8 +165,8 @@
 		// ReIndexing is async process
 		let addr = ctx.address().expect("Actor just started");
 
-		addr.do_send(ReIndex).expect("Actor cannot be disconnected; just started");
-
+		// addr.do_send(ReIndex).expect("Actor cannot be disconnected; just started");
+		self.last_max = 5_900_000;
 		smol::spawn(async move {
 			loop {
 				if addr.send(Crawl).await.is_err() {
