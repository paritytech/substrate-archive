// Copyright 2017-2021 Parity Technologies (UK) Ltd.
// This file is part of substrate-archive.

// substrate-archive is free software: you can redistribute it and/or modify
// it under the terms of the GNU General Public License as published by
// the Free Software Foundation, either version 3 of the License, or
// (at your option) any later version.

// substrate-archive is distributed in the hope that it will be useful,
// but WITHOUT ANY WARRANTY; without even the implied warranty of
// MERCHANTABILITY or FITNESS FOR A PARTICULAR PURPOSE.  See the
// GNU General Public License for more details.

// You should have received a copy of the GNU General Public License
// along with substrate-archive.  If not, see <http://www.gnu.org/licenses/>.

<<<<<<< HEAD
use futures_timer::Delay;
use std::time::Duration;
=======
use std::{sync::Arc, time::Duration};
>>>>>>> 36d955d3

use sp_runtime::traits::{Block as BlockT, NumberFor};

use xtra::prelude::*;

use crate::{
	database::{models::StorageModel, queries, Database, DbConn},
	error::Result,
	types::{BatchBlock, BatchStorage, Block, Metadata, Storage},
	wasm_tracing::Traces,
};

#[derive(Clone)]
pub struct DatabaseActor {
	db: Database,
<<<<<<< HEAD
}

impl DatabaseActor {
	pub async fn new(url: String) -> Result<Self> {
		Ok(Self { db: Database::new(url).await? })
=======
	executor: Arc<smol::Executor<'static>>,
}

impl DatabaseActor {
	pub async fn new(url: String, executor: Arc<smol::Executor<'static>>) -> Result<Self> {
		Ok(Self { db: Database::new(url).await?, executor })
>>>>>>> 36d955d3
	}

	async fn block_handler<B>(&self, blk: Block<B>) -> Result<()>
	where
		B: BlockT,
		NumberFor<B>: Into<u32>,
	{
		let mut conn = self.db.conn().await?;
		while !queries::check_if_meta_exists(blk.spec, &mut conn).await? {
			Delay::new(Duration::from_millis(20)).await;
		}
		std::mem::drop(conn);
		self.db.insert(blk).await?;
		Ok(())
	}

	// Returns true if all versions are in database
	// false if versions are missing
	async fn db_contains_metadata<B>(blocks: &[Block<B>], conn: &mut DbConn) -> Result<bool> {
		let specs: hashbrown::HashSet<u32> = blocks.iter().map(|b| b.spec).collect();
		let versions: hashbrown::HashSet<u32> = queries::get_versions(conn).await?.into_iter().collect();
		Ok(specs.is_subset(&versions))
	}

	async fn batch_block_handler<B>(&self, blks: BatchBlock<B>) -> Result<()>
	where
		B: BlockT,
		NumberFor<B>: Into<u32>,
	{
		let mut conn = self.db.conn().await?;
		while !Self::db_contains_metadata(blks.inner(), &mut conn).await? {
			log::info!("Doesn't contain metadata");
			Delay::new(Duration::from_millis(50)).await;
		}
		std::mem::drop(conn);
		self.db.insert(blks).await?;
		Ok(())
	}

	async fn storage_handler<H>(&self, storage: Storage<H>) -> Result<()>
	where
		H: Send + Sync + Copy + AsRef<[u8]> + 'static,
	{
		let mut conn = self.db.conn().await?;
		while !queries::has_block::<H>(*storage.hash(), &mut conn).await? {
<<<<<<< HEAD
			Delay::new(Duration::from_millis(10)).await;
=======
			smol::Timer::after(Duration::from_millis(10)).await;
>>>>>>> 36d955d3
		}
		let storage = Vec::<StorageModel<H>>::from(storage);
		std::mem::drop(conn);
		self.db.insert(storage).await?;
		Ok(())
	}

	async fn batch_storage_handler<H>(&self, storages: BatchStorage<H>) -> Result<()>
	where
		H: Send + Sync + Copy + AsRef<[u8]> + 'static,
	{
		let mut conn = self.db.conn().await?;
		let mut block_nums = storages.inner().iter().map(|s| s.block_num()).collect::<Vec<_>>();
		block_nums.sort_unstable();
		if !block_nums.is_empty() {
			log::debug!("Inserting: {:#?}, {} .. {}", block_nums.len(), block_nums[0], block_nums.last().unwrap());
		}
		let len = block_nums.len();
		let now = std::time::Instant::now();
		while queries::has_blocks(block_nums.as_slice(), &mut conn).await?.len() != len {
<<<<<<< HEAD
			Delay::new(std::time::Duration::from_millis(50)).await;
=======
			smol::Timer::after(std::time::Duration::from_millis(50)).await;
>>>>>>> 36d955d3
		}
		log::debug!("Insert Integrity Query Check took {:?}", now.elapsed());
		// we drop the connection early so that the insert() has the use of all db connections
		std::mem::drop(conn);
		let storage = Vec::<StorageModel<H>>::from(storages);
		let now = std::time::Instant::now();
		self.db.insert(storage).await?;
		log::debug!("Insert took {:?}", now.elapsed());
		Ok(())
	}
}

impl Actor for DatabaseActor {}

#[async_trait::async_trait]
impl<B> Handler<Block<B>> for DatabaseActor
where
	B: BlockT,
	NumberFor<B>: Into<u32>,
{
	async fn handle(&mut self, blk: Block<B>, _: &mut Context<Self>) {
		if let Err(e) = self.block_handler(blk).await {
			log::error!("{}", e.to_string())
		}
	}
}

#[async_trait::async_trait]
impl<B> Handler<BatchBlock<B>> for DatabaseActor
where
	B: BlockT,
	NumberFor<B>: Into<u32>,
{
	async fn handle(&mut self, blks: BatchBlock<B>, _: &mut Context<Self>) {
		let len = blks.inner.len();
		let now = std::time::Instant::now();
		if let Err(e) = self.batch_block_handler(blks).await {
			log::error!("{}", e.to_string());
		}
		if len > 1000 {
			log::info!("Took {:?} to insert {} blocks", now.elapsed(), len);
		} else {
			log::debug!("Took {:?} to insert {} blocks", now.elapsed(), len);
		}
	}
}

#[async_trait::async_trait]
impl Handler<Metadata> for DatabaseActor {
	async fn handle(&mut self, meta: Metadata, _ctx: &mut Context<Self>) {
		if let Err(e) = self.db.insert(meta).await {
			log::error!("{}", e.to_string());
		}
	}
}

#[async_trait::async_trait]
impl<H> Handler<Storage<H>> for DatabaseActor
where
	H: Copy + Send + Sync + AsRef<[u8]> + 'static,
{
	async fn handle(&mut self, storage: Storage<H>, _ctx: &mut Context<Self>) {
		if let Err(e) = self.storage_handler(storage).await {
			log::error!("{}", e.to_string())
		}
	}
}

#[async_trait::async_trait]
impl<H> Handler<BatchStorage<H>> for DatabaseActor
where
	H: Copy + Send + Sync + AsRef<[u8]> + 'static,
{
	async fn handle(&mut self, storages: BatchStorage<H>, _ctx: &mut Context<Self>) {
		let len = storages.inner.iter().map(|storage| storage.changes.len()).sum::<usize>();
		let now = std::time::Instant::now();
		if let Err(e) = self.batch_storage_handler(storages).await {
			log::error!("{}", e.to_string());
		}
		log::debug!("Took {:?} to insert {} storage entries", now.elapsed(), len);
	}
}

impl Message for Traces {
	type Result = ();
}

#[async_trait::async_trait]
impl Handler<Traces> for DatabaseActor {
	async fn handle(&mut self, traces: Traces, _: &mut Context<Self>) {
		let now = std::time::Instant::now();
		if let Err(e) = self.db.insert(traces).await {
			log::error!("{}", e.to_string());
		}
		log::debug!("took {:?} to insert traces", now.elapsed());
	}
}

// this is an enum in case there is some more state
// that might be needed in the future
/// Get Some State from the Database Actor
#[derive(Debug)]
pub enum GetState {
	// Get a single connection
	Conn,
	// Get the Connection Pool
	Pool,
}

/// A response to `GetState`
/// it is callers responsiblity to make sure to call the
/// correct method on the implement after receiving the message
#[derive(Debug)]
pub enum StateResponse {
	Conn(DbConn),
	Pool(sqlx::PgPool),
}

impl StateResponse {
	/// Pull a connection out of the enum
	///
	/// # Panics
	/// panics if the enum is not actually of the `Conn` type
	pub fn conn(self) -> DbConn {
		match self {
			StateResponse::Conn(v) => v,
			StateResponse::Pool(_) => panic!("Not a connection"),
		}
	}

	/// Pull a pool out of the enum
	///
	/// # Panics
	/// panics if the enum is not actually of the 'pool' type
	pub fn pool(self) -> sqlx::PgPool {
		match self {
			StateResponse::Pool(v) => v,
			StateResponse::Conn(_) => panic!("Not a pool"),
		}
	}
}

impl Message for GetState {
	type Result = Result<StateResponse>;
}

#[async_trait::async_trait]
impl Handler<GetState> for DatabaseActor {
	async fn handle(&mut self, msg: GetState, _: &mut Context<Self>) -> Result<StateResponse> {
		match msg {
			GetState::Conn => {
				let conn = self.db.conn().await?;
				Ok(StateResponse::Conn(conn))
			}
			GetState::Pool => {
				let pool = self.db.pool().clone();
				Ok(StateResponse::Pool(pool))
			}
		}
	}
<<<<<<< HEAD
=======
}

#[async_trait::async_trait]
impl Handler<Die> for DatabaseActor {
	async fn handle(&mut self, _: Die, ctx: &mut Context<Self>) {
		ctx.stop();
	}
>>>>>>> 36d955d3
}<|MERGE_RESOLUTION|>--- conflicted
+++ resolved
@@ -14,12 +14,8 @@
 // You should have received a copy of the GNU General Public License
 // along with substrate-archive.  If not, see <http://www.gnu.org/licenses/>.
 
-<<<<<<< HEAD
 use futures_timer::Delay;
-use std::time::Duration;
-=======
 use std::{sync::Arc, time::Duration};
->>>>>>> 36d955d3
 
 use sp_runtime::traits::{Block as BlockT, NumberFor};
 
@@ -35,20 +31,11 @@
 #[derive(Clone)]
 pub struct DatabaseActor {
 	db: Database,
-<<<<<<< HEAD
 }
 
 impl DatabaseActor {
 	pub async fn new(url: String) -> Result<Self> {
 		Ok(Self { db: Database::new(url).await? })
-=======
-	executor: Arc<smol::Executor<'static>>,
-}
-
-impl DatabaseActor {
-	pub async fn new(url: String, executor: Arc<smol::Executor<'static>>) -> Result<Self> {
-		Ok(Self { db: Database::new(url).await?, executor })
->>>>>>> 36d955d3
 	}
 
 	async fn block_handler<B>(&self, blk: Block<B>) -> Result<()>
@@ -94,11 +81,7 @@
 	{
 		let mut conn = self.db.conn().await?;
 		while !queries::has_block::<H>(*storage.hash(), &mut conn).await? {
-<<<<<<< HEAD
 			Delay::new(Duration::from_millis(10)).await;
-=======
-			smol::Timer::after(Duration::from_millis(10)).await;
->>>>>>> 36d955d3
 		}
 		let storage = Vec::<StorageModel<H>>::from(storage);
 		std::mem::drop(conn);
@@ -119,11 +102,7 @@
 		let len = block_nums.len();
 		let now = std::time::Instant::now();
 		while queries::has_blocks(block_nums.as_slice(), &mut conn).await?.len() != len {
-<<<<<<< HEAD
 			Delay::new(std::time::Duration::from_millis(50)).await;
-=======
-			smol::Timer::after(std::time::Duration::from_millis(50)).await;
->>>>>>> 36d955d3
 		}
 		log::debug!("Insert Integrity Query Check took {:?}", now.elapsed());
 		// we drop the connection early so that the insert() has the use of all db connections
@@ -284,14 +263,4 @@
 			}
 		}
 	}
-<<<<<<< HEAD
-=======
-}
-
-#[async_trait::async_trait]
-impl Handler<Die> for DatabaseActor {
-	async fn handle(&mut self, _: Die, ctx: &mut Context<Self>) {
-		ctx.stop();
-	}
->>>>>>> 36d955d3
 }