--- conflicted
+++ resolved
@@ -169,12 +169,7 @@
 				}
 			}
 		};
-<<<<<<< HEAD
 		task::spawn(fut);
-=======
-
-		executor.spawn(fut).detach();
->>>>>>> 36d955d3
 
 		Ok(Listener { tx })
 	}
@@ -221,11 +216,6 @@
 		let _guard = crate::TestGuard::lock();
 		crate::insert_dummy_sql();
 
-<<<<<<< HEAD
-=======
-		let executor = Arc::new(smol::Executor::new());
-		let executor0 = executor.clone();
->>>>>>> 36d955d3
 		let future = async move {
 			let (tx, mut rx) = futures::channel::mpsc::channel(5);
 			let _listener = Builder::new(&crate::DATABASE_URL, move |_, _| {
@@ -269,11 +259,7 @@
 
 			assert_eq!(5, counter);
 		};
-<<<<<<< HEAD
 		task::block_on(future);
-=======
-		smol::block_on(executor.run(future));
->>>>>>> 36d955d3
 	}
 
 	#[test]
