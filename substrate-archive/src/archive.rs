--- conflicted
+++ resolved
@@ -159,20 +159,11 @@
 ///
 /// Panics if the directories fail to be created.
 fn create_database_path(spec: Option<Box<dyn ChainSpec>>) -> Result<PathBuf> {
-<<<<<<< HEAD
 	let path = if let Some(spec) = spec {
 		let (chain, id) = (spec.name(), spec.id());
-		let path = if let Some(base_dirs) = dirs::BaseDirs::new() {
-			let mut path = base_dirs.data_local_dir().to_path_buf();
-			path.push("substrate_archive");
-			path.push("rocksdb_secondary");
-			path.push(chain);
-			path.push(id);
-			path
-		} else {
-			panic!("Couldn't establish substrate data local path");
-		};
-		std::fs::create_dir_all(path.as_path()).expect("Unable to create rocksdb secondary directory");
+		let mut path = util::substrate_dir()?;
+		path.extend(&["rocksdb_secondary", chain, id]);
+		std::fs::create_dir_all(path.as_path())?;
 		path
 	} else {
 		// TODO: make sure this is cleaned up on kill
@@ -180,20 +171,6 @@
 	};
 
 	Ok(path)
-=======
-    let path = if let Some(spec) = spec {
-        let (chain, id) = (spec.name(), spec.id());
-        let mut path = util::substrate_dir()?;
-        path.extend(&["rocksdb_secondary", chain, id]);
-        std::fs::create_dir_all(path.as_path())?;
-        path
-    } else {
-        // TODO: make sure this is cleaned up on kill
-        tempfile::tempdir()?.into_path()
-    };
-
-    Ok(path)
->>>>>>> 4eb666dd
 }
 
 impl<B, R, D, DB> Builder<B, R, D, DB>
