--- conflicted
+++ resolved
@@ -45,52 +45,22 @@
 			.collect()
 	}
 
-<<<<<<< HEAD
 	/// With a single BlockModel
-	pub fn with_single(block: BlockModel) -> Result<(B, u32), Error> {
+	pub fn with_single(block: BlockModel) -> Result<(B, u32), DecodeError> {
 		let BlockDecoder { header, ext, spec } = BlockDecoder::<B>::decode(block)?;
 		let block = B::new(header, ext);
 		Ok((block, spec))
-=======
-	pub fn with_single(block: BlockModel) -> Result<(B, u32), DecodeError> {
-		let digest: DigestFor<B> = Decode::decode(&mut block.digest.as_slice())?;
-		let GenericParts(parent_hash, state_root, extrinsics_root) = Self::generic_parts_from(
-			block.parent_hash.as_slice(),
-			block.state_root.as_slice(),
-			block.extrinsics_root.as_slice(),
-		)?;
-		let num: <B::Header as HeaderT>::Number = Decode::decode(&mut (block.block_num as u32).encode().as_slice())?;
-
-		let header = <B::Header as HeaderT>::new(num, extrinsics_root, state_root, parent_hash, digest);
-		let ext: Vec<B::Extrinsic> = Decode::decode(&mut block.ext.as_slice())?;
-		let spec = block.spec;
-		Ok((B::new(header, ext), spec as u32))
->>>>>>> ae582557
 	}
 }
 
-<<<<<<< HEAD
 struct BlockDecoder<B: BlockT> {
 	header: B::Header,
 	ext: Vec<B::Extrinsic>,
 	spec: u32,
-=======
-	fn generic_parts_from(
-		mut parent_hash: &[u8],
-		mut state_root: &[u8],
-		mut extrinsics_root: &[u8],
-	) -> Result<GenericParts<B>, DecodeError> {
-		Ok(GenericParts(
-			Decode::decode(&mut parent_hash)?,
-			Decode::decode(&mut state_root)?,
-			Decode::decode(&mut extrinsics_root)?,
-		))
-	}
->>>>>>> ae582557
 }
 
 impl<B: BlockT> BlockDecoder<B> {
-	fn decode(block: BlockModel) -> Result<Self, Error> {
+	fn decode(block: BlockModel) -> Result<Self, DecodeError> {
 		let block_num = Decode::decode(&mut (block.block_num as u32).encode().as_slice())?;
 		let extrinsics_root = Decode::decode(&mut block.extrinsics_root.as_slice())?;
 		let state_root = Decode::decode(&mut block.state_root.as_slice())?;
