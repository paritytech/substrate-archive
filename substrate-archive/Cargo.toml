[package]
name = "substrate-archive"
version = "0.5.0-pre"
authors = ["Andrew Plaza <andrew.plaza@parity.io>"]
edition = "2018"

[dependencies]
# external
async-trait = "0.1"
coil = { git = "https://github.com/insipx/coil" }
log = "0.4"
fdlimit = "0.2"
<<<<<<< HEAD
serde = { version = "1.0", features = ["derive"] }
serde_json = "1.0"
serde-aux = "0.6.1"
dirs = { version = "3", package = "directories" }
sqlx = { version = "0.4", default-features = false, features = ["postgres", "macros", "runtime-async-std-rustls", "migrate", "json", "offline", "chrono"] }
async-trait = "0.1"
=======
flume = "0.10.1"
futures = "0.3"
hashbrown = { version = "0.9", features = ["inline-more"] }
>>>>>>> c56fad7f
hex = "0.4"
itertools = "0.9"
itoa = "0.4.7"
# Just a simple wrapper around std::thread that `joins on drop`
jod-thread = "0.1.2"
num_cpus = "1"
parking_lot = "0.10"
rayon = "1.4"
rmp-serde = "0.14"
<<<<<<< HEAD
itoa = "0.4.6"
tempfile = "3.1.0"
async-executor = "0.1.2"
arc-swap = "0.4.7"
tracing = "0.1.21"
chrono = { version = "0.4.19", default-features = false, features = ["clock", "std"] }

=======
serde = { version = "1.0", features = ["derive"] }
serde_json = "1.0"
serde-aux = "0.6.1"
smol = "1.2"
sqlx = { version = "0.4", default-features = false, features = ["postgres", "macros", "runtime-async-std-rustls", "migrate", "json", "offline"] }
tempfile = "3.1.0"
thiserror = "1.0"
xtra = { version = "0.5.0-rc.1", features = ["with-smol-1"] }
>>>>>>> c56fad7f

# Parity
codec = { package = "parity-scale-codec", version = "1.3", default-features = false, features = ["derive", "full"] }
primitive-types = "0.7"

# Substrate is pinned to the latest substrate version that polkadot release v0.8.25 is
# using. This is necessary to make substrate-archive compatible with the polkadot runtime.
<<<<<<< HEAD
sp-database = { git = "https://github.com/paritytech/substrate", branch = "master" }
sp-storage = { git = "https://github.com/paritytech/substrate", branch = "master" }
sp-externalities = { git = "https://github.com/paritytech/substrate", branch = "master" }
sp-runtime = { git = "https://github.com/paritytech/substrate", branch = "master" }
sp-blockchain = { git = "https://github.com/paritytech/substrate", branch = "master" }
sp-core = { git = "https://github.com/paritytech/substrate", branch = "master" }
=======
sc-chain-spec = { git = "https://github.com/paritytech/substrate", branch = "master" }
sc-client-api = { git = "https://github.com/paritytech/substrate", branch = "master" }
sc-executor = { git = "https://github.com/paritytech/substrate", branch = "master" }
>>>>>>> c56fad7f
sp-api = { git = "https://github.com/paritytech/substrate", branch = "master" }
sp-blockchain = { git = "https://github.com/paritytech/substrate", branch = "master" }
sp-block-builder = { git = "https://github.com/paritytech/substrate", branch = "master" }
<<<<<<< HEAD
sp-version = {  git = "https://github.com/paritytech/substrate", branch = "master" }
sp-trie = { git = "https://github.com/paritytech/substrate", branch = "master" }
sp-state-machine = { git = "https://github.com/paritytech/substrate", branch = "master" }
sp-io = { git = "https://github.com/paritytech/substrate", branch = "master" }
sp-tracing = { git = "https://github.com/paritytech/substrate", branch = "master" }
sc-executor = { git = "https://github.com/paritytech/substrate", branch = "master" }
sc-chain-spec = { git = "https://github.com/paritytech/substrate", branch = "master" }
sc-client-api = { git = "https://github.com/paritytech/substrate", branch = "master" }
=======
sp-core = { git = "https://github.com/paritytech/substrate", branch = "master" }
sp-runtime = { git = "https://github.com/paritytech/substrate", branch = "master" }

>>>>>>> c56fad7f
# Workspace
substrate-archive-backend = { path = '../substrate-archive-backend' }
substrate-archive-common = { path = '../substrate-archive-common' }
tracing-subscriber = "0.2.15"

[dev-dependencies]
polkadot-service = { package = "polkadot-service", git = "https://github.com/paritytech/polkadot", branch = "master" }
pretty_env_logger = "0.4.0"
# used in tests for storing test data on disk
flate2 = "1.0"
bincode = "1.3"
tempfile = "3.1"
once_cell = "1.4.1"
dotenv = "0.15.0"

[features]
default = ["logging"]
logging = ["substrate-archive-common/logging"]
test_rocksdb = []<|MERGE_RESOLUTION|>--- conflicted
+++ resolved
@@ -10,18 +10,9 @@
 coil = { git = "https://github.com/insipx/coil" }
 log = "0.4"
 fdlimit = "0.2"
-<<<<<<< HEAD
-serde = { version = "1.0", features = ["derive"] }
-serde_json = "1.0"
-serde-aux = "0.6.1"
-dirs = { version = "3", package = "directories" }
-sqlx = { version = "0.4", default-features = false, features = ["postgres", "macros", "runtime-async-std-rustls", "migrate", "json", "offline", "chrono"] }
-async-trait = "0.1"
-=======
 flume = "0.10.1"
 futures = "0.3"
 hashbrown = { version = "0.9", features = ["inline-more"] }
->>>>>>> c56fad7f
 hex = "0.4"
 itertools = "0.9"
 itoa = "0.4.7"
@@ -31,24 +22,14 @@
 parking_lot = "0.10"
 rayon = "1.4"
 rmp-serde = "0.14"
-<<<<<<< HEAD
-itoa = "0.4.6"
-tempfile = "3.1.0"
-async-executor = "0.1.2"
-arc-swap = "0.4.7"
-tracing = "0.1.21"
-chrono = { version = "0.4.19", default-features = false, features = ["clock", "std"] }
-
-=======
 serde = { version = "1.0", features = ["derive"] }
 serde_json = "1.0"
 serde-aux = "0.6.1"
 smol = "1.2"
-sqlx = { version = "0.4", default-features = false, features = ["postgres", "macros", "runtime-async-std-rustls", "migrate", "json", "offline"] }
+sqlx = { version = "0.4", default-features = false, features = ["postgres", "macros", "runtime-async-std-rustls", "migrate", "json", "offline", "chrono"] }
 tempfile = "3.1.0"
 thiserror = "1.0"
 xtra = { version = "0.5.0-rc.1", features = ["with-smol-1"] }
->>>>>>> c56fad7f
 
 # Parity
 codec = { package = "parity-scale-codec", version = "1.3", default-features = false, features = ["derive", "full"] }
@@ -56,39 +37,22 @@
 
 # Substrate is pinned to the latest substrate version that polkadot release v0.8.25 is
 # using. This is necessary to make substrate-archive compatible with the polkadot runtime.
-<<<<<<< HEAD
-sp-database = { git = "https://github.com/paritytech/substrate", branch = "master" }
-sp-storage = { git = "https://github.com/paritytech/substrate", branch = "master" }
-sp-externalities = { git = "https://github.com/paritytech/substrate", branch = "master" }
-sp-runtime = { git = "https://github.com/paritytech/substrate", branch = "master" }
-sp-blockchain = { git = "https://github.com/paritytech/substrate", branch = "master" }
-sp-core = { git = "https://github.com/paritytech/substrate", branch = "master" }
-=======
 sc-chain-spec = { git = "https://github.com/paritytech/substrate", branch = "master" }
 sc-client-api = { git = "https://github.com/paritytech/substrate", branch = "master" }
 sc-executor = { git = "https://github.com/paritytech/substrate", branch = "master" }
->>>>>>> c56fad7f
 sp-api = { git = "https://github.com/paritytech/substrate", branch = "master" }
 sp-blockchain = { git = "https://github.com/paritytech/substrate", branch = "master" }
 sp-block-builder = { git = "https://github.com/paritytech/substrate", branch = "master" }
-<<<<<<< HEAD
-sp-version = {  git = "https://github.com/paritytech/substrate", branch = "master" }
-sp-trie = { git = "https://github.com/paritytech/substrate", branch = "master" }
-sp-state-machine = { git = "https://github.com/paritytech/substrate", branch = "master" }
-sp-io = { git = "https://github.com/paritytech/substrate", branch = "master" }
-sp-tracing = { git = "https://github.com/paritytech/substrate", branch = "master" }
-sc-executor = { git = "https://github.com/paritytech/substrate", branch = "master" }
-sc-chain-spec = { git = "https://github.com/paritytech/substrate", branch = "master" }
-sc-client-api = { git = "https://github.com/paritytech/substrate", branch = "master" }
-=======
 sp-core = { git = "https://github.com/paritytech/substrate", branch = "master" }
 sp-runtime = { git = "https://github.com/paritytech/substrate", branch = "master" }
+sp-tracing = { git ="https://github.com/paritytech/substrate", branch = "master" }
 
->>>>>>> c56fad7f
 # Workspace
 substrate-archive-backend = { path = '../substrate-archive-backend' }
 substrate-archive-common = { path = '../substrate-archive-common' }
 tracing-subscriber = "0.2.15"
+tracing = "0.1.22"
+chrono = "0.4.19"
 
 [dev-dependencies]
 polkadot-service = { package = "polkadot-service", git = "https://github.com/paritytech/polkadot", branch = "master" }
