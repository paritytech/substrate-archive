--- conflicted
+++ resolved
@@ -38,14 +38,10 @@
 const CHAIN_DATA_VAR: &str = "CHAIN_DATA_DB";
 const POSTGRES_VAR: &str = "DATABASE_URL";
 
-<<<<<<< HEAD
-pub struct Builder<B, R, D, T> {
-=======
 /// The recommended open file descriptor limit to be configured for the process.
 const RECOMMENDED_OPEN_FILE_DESCRIPTOR_LIMIT: u64 = 10_000;
 
-pub struct Builder<B, R, D> {
->>>>>>> 70c6d9d3
+pub struct Builder<B, R, D, T> {
     /// Path to the rocksdb database
     pub chain_data_path: Option<String>,
     /// url to the Postgres Database
@@ -248,19 +244,7 @@
             rt.spec_version,
             last_finalized_block
         );
-<<<<<<< HEAD
-
-        let chain = match rt.spec_name.to_string().to_ascii_lowercase().as_str() {
-            "kusama" | "ksmcc3" | "ksm" => desub::decoder::Chain::Kusama,
-            "polkadot" | "dot" => desub::decoder::Chain::Polkadot,
-            "westend" => desub::decoder::Chain::Westend,
-            "rococo" => desub::decoder::Chain::Rococo,
-            "centrifuge" | "centrifuge-chain" => desub::decoder::Chain::Centrifuge,
-            _ => desub::decoder::Chain::Custom(rt.spec_name.to_string()) 
-        };
-
-        Ok(chain)
-=======
+
         if let Some(new_limit) = fdlimit::raise_fd_limit() {
             if new_limit < RECOMMENDED_OPEN_FILE_DESCRIPTOR_LIMIT {
                 log::warn!(
@@ -271,7 +255,16 @@
                 );
             }
         }
-        Ok(())
->>>>>>> 70c6d9d3
+    
+        let chain = match rt.spec_name.to_string().to_ascii_lowercase().as_str() {
+            "kusama" | "ksmcc3" | "ksm" => desub::decoder::Chain::Kusama,
+            "polkadot" | "dot" => desub::decoder::Chain::Polkadot,
+            "westend" => desub::decoder::Chain::Westend,
+            "rococo" => desub::decoder::Chain::Rococo,
+            "centrifuge" | "centrifuge-chain" => desub::decoder::Chain::Centrifuge,
+            _ => desub::decoder::Chain::Custom(rt.spec_name.to_string()) 
+        };
+
+        Ok(chain)
     }
 }